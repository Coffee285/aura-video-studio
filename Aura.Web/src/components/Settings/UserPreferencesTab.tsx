--- conflicted
+++ resolved
@@ -29,16 +29,12 @@
 import { useState, useEffect } from 'react';
 import type { FC } from 'react';
 import { useUserPreferencesStore } from '../../state/userPreferences';
-<<<<<<< HEAD
 import type { CustomAudienceProfile, ContentFilteringPolicy } from '../../state/userPreferences';
 import { ConfirmationDialog } from '../Dialogs/ConfirmationDialog';
 import { CreatePolicyModal } from './CreatePolicyModal';
 import { CreateProfileModal } from './CreateProfileModal';
 import { EditPolicyModal } from './EditPolicyModal';
 import { EditProfileModal } from './EditProfileModal';
-=======
-import { AIBehaviorSettingsComponent } from '../user-preferences/AIBehaviorSettings';
->>>>>>> c6068164
 
 const useStyles = makeStyles({
   container: {

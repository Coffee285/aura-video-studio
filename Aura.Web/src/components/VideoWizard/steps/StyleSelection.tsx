import {
<<<<<<< HEAD
  makeStyles,
  tokens,
  Title2,
  Title3,
  Text,
  Dropdown,
  Option,
  Field,
  Slider,
  Card,
  Badge,
  Spinner,
} from '@fluentui/react-components';
import { CheckmarkCircle24Regular, ErrorCircle24Regular } from '@fluentui/react-icons';
=======
  Title2,
  Text,
  Field,
  Label,
  Dropdown,
  Option,
  Button,
  makeStyles,
  tokens,
  Spinner,
  Card,
} from '@fluentui/react-components';
import { PlayRegular, StopRegular } from '@fluentui/react-icons';
>>>>>>> 89e16237
import { useEffect, useState, useCallback } from 'react';
import type { FC } from 'react';
import { ttsService } from '../../../services/ttsService';
import type { TtsProvider, TtsVoice } from '../../../services/ttsService';
import type { StyleData, BriefData, StepValidation } from '../types';
import { getVisualsClient } from '@/api/visualsClient';
import type { VisualProvider } from '@/api/visualsClient';

const useStyles = makeStyles({
  container: {
    display: 'flex',
    flexDirection: 'column',
    gap: tokens.spacingVerticalXL,
  },
  section: {
    display: 'flex',
    flexDirection: 'column',
    gap: tokens.spacingVerticalM,
  },
  grid: {
    display: 'grid',
    gridTemplateColumns: 'repeat(auto-fit, minmax(300px, 1fr))',
    gap: tokens.spacingHorizontalL,
  },
  providerCard: {
    padding: tokens.spacingVerticalL,
    cursor: 'pointer',
    transition: 'all 0.2s ease',
    border: `1px solid ${tokens.colorNeutralStroke2}`,
    ':hover': {
      transform: 'translateY(-2px)',
      boxShadow: tokens.shadow8,
    },
  },
  selectedCard: {
    border: `2px solid ${tokens.colorBrandStroke1}`,
  },
  providerHeader: {
    display: 'flex',
    justifyContent: 'space-between',
    alignItems: 'center',
    marginBottom: tokens.spacingVerticalS,
  },
  providerDetails: {
    display: 'flex',
    flexDirection: 'column',
    gap: tokens.spacingVerticalXS,
  },
  formRow: {
    display: 'flex',
    gap: tokens.spacingHorizontalL,
    flexWrap: 'wrap',
  },
  formField: {
    flex: 1,
    minWidth: '200px',
  },
  loadingContainer: {
    display: 'flex',
    justifyContent: 'center',
    alignItems: 'center',
    padding: tokens.spacingVerticalXXL,
  },
});

interface StyleSelectionProps {
  data: StyleData;
  briefData: BriefData;
  advancedMode: boolean;
  onChange: (data: StyleData) => void;
  onValidationChange: (validation: StepValidation) => void;
}

<<<<<<< HEAD
export const StyleSelection: FC<StyleSelectionProps> = ({
  data,
=======
const useStyles = makeStyles({
  container: {
    display: 'flex',
    flexDirection: 'column',
    gap: tokens.spacingVerticalL,
  },
  section: {
    display: 'flex',
    flexDirection: 'column',
    gap: tokens.spacingVerticalM,
  },
  fieldRow: {
    display: 'grid',
    gridTemplateColumns: '1fr 1fr',
    gap: tokens.spacingHorizontalM,
  },
  voicePreviewCard: {
    padding: tokens.spacingVerticalM,
    display: 'flex',
    flexDirection: 'column',
    gap: tokens.spacingVerticalS,
  },
  previewButton: {
    width: 'fit-content',
  },
  loadingText: {
    color: tokens.colorNeutralForeground3,
    fontSize: tokens.fontSizeBase200,
  },
});

export const StyleSelection: FC<StyleSelectionProps> = ({
  data,
  briefData,
>>>>>>> 89e16237
  advancedMode,
  onChange,
  onValidationChange,
}) => {
  const styles = useStyles();
<<<<<<< HEAD
  const visualsClient = getVisualsClient();
  const [providers, setProviders] = useState<VisualProvider[]>([]);
  const [availableStyles, setAvailableStyles] = useState<string[]>([]);
  const [loading, setLoading] = useState(true);

  useEffect(() => {
    loadProviders();
    loadStyles();
  }, []);

  const loadProviders = useCallback(async () => {
    try {
      const response = await visualsClient.getProviders();
      setProviders(response.providers);

      if (!data.imageProvider) {
        const availableProvider = response.providers.find((p) => p.isAvailable);
        if (availableProvider) {
          onChange({
            ...data,
            imageProvider: availableProvider.name,
          });
        }
      }
    } catch (error) {
      console.error('Failed to load providers:', error);
    } finally {
      setLoading(false);
    }
  }, [visualsClient, data, onChange]);

  const loadStyles = useCallback(async () => {
    try {
      const response = await visualsClient.getStyles();
      setAvailableStyles(response.allStyles);

      if (!data.imageStyle && response.allStyles.length > 0) {
        onChange({
          ...data,
          imageStyle: response.allStyles[0],
        });
      }
    } catch (error) {
      console.error('Failed to load styles:', error);
      setAvailableStyles(['photorealistic', 'artistic', 'cinematic', 'minimalist']);
    }
  }, [visualsClient, data, onChange]);

  useEffect(() => {
    const isValid = !!data.voiceProvider && !!data.visualStyle && !!data.imageProvider;

    onValidationChange({
      isValid,
      errors: isValid ? [] : ['Please select voice and image providers'],
    });
  }, [data, onValidationChange]);

  const handleProviderSelect = useCallback(
    (providerName: string) => {
      onChange({
        ...data,
        imageProvider: providerName,
      });
    },
    [data, onChange]
  );

  const handleStyleChange = useCallback(
    (field: keyof StyleData, value: string | number | boolean) => {
      onChange({
        ...data,
        [field]: value,
      });
    },
    [data, onChange]
  );

  if (loading) {
    return (
      <div className={styles.container}>
        <Title2>Style Selection</Title2>
        <div className={styles.loadingContainer}>
          <Spinner size="large" label="Loading providers..." />
        </div>
      </div>
    );
  }

  return (
    <div className={styles.container}>
      <div className={styles.section}>
        <Title2>Style Selection</Title2>
        <Text>Configure voice, visual style, and music preferences for your video.</Text>
      </div>

      <div className={styles.section}>
        <Title3>Voice Settings</Title3>
        <div className={styles.formRow}>
          <Field label="Voice Provider" className={styles.formField}>
            <Dropdown
              value={data.voiceProvider}
              selectedOptions={[data.voiceProvider]}
              onOptionSelect={(_, option) => {
                if (option.optionValue) {
                  handleStyleChange('voiceProvider', option.optionValue as string);
                }
              }}
            >
              <Option value="ElevenLabs">ElevenLabs</Option>
              <Option value="PlayHT">PlayHT</Option>
              <Option value="Windows">Windows</Option>
              <Option value="Piper">Piper</Option>
            </Dropdown>
          </Field>

          <Field label="Voice Name" className={styles.formField}>
            <Dropdown
              placeholder="Select a voice"
              value={data.voiceName}
              selectedOptions={data.voiceName ? [data.voiceName] : []}
              onOptionSelect={(_, option) => {
                if (option.optionValue) {
                  handleStyleChange('voiceName', option.optionValue as string);
                }
              }}
            >
              <Option value="default">Default</Option>
              <Option value="professional">Professional</Option>
              <Option value="friendly">Friendly</Option>
              <Option value="energetic">Energetic</Option>
            </Dropdown>
          </Field>
        </div>
      </div>

      <div className={styles.section}>
        <Title3>Image Generation Provider</Title3>
        <Text>Select the AI provider for generating scene images</Text>

        <div className={styles.grid}>
          {providers.map((provider) => (
            <Card
              key={provider.name}
              className={`${styles.providerCard} ${
                data.imageProvider === provider.name ? styles.selectedCard : ''
              }`}
              onClick={() => provider.isAvailable && handleProviderSelect(provider.name)}
              style={{
                opacity: provider.isAvailable ? 1 : 0.5,
                cursor: provider.isAvailable ? 'pointer' : 'not-allowed',
              }}
            >
              <div className={styles.providerHeader}>
                <Title3>{provider.name}</Title3>
                {data.imageProvider === provider.name && (
                  <Badge appearance="filled" color="success">
                    Selected
                  </Badge>
                )}
              </div>

              <div className={styles.providerDetails}>
                <div
                  style={{ display: 'flex', alignItems: 'center', gap: tokens.spacingHorizontalXS }}
                >
                  {provider.isAvailable ? (
                    <CheckmarkCircle24Regular
                      style={{ color: tokens.colorPaletteGreenForeground1, fontSize: '16px' }}
                    />
                  ) : (
                    <ErrorCircle24Regular
                      style={{ color: tokens.colorPaletteRedForeground1, fontSize: '16px' }}
                    />
                  )}
                  <Text size={200}>{provider.isAvailable ? 'Available' : 'Not Available'}</Text>
                </div>

                {provider.capabilities && (
                  <>
                    <Text size={200} style={{ color: tokens.colorNeutralForeground3 }}>
                      {provider.capabilities.tier} •{' '}
                      {provider.capabilities.isFree
                        ? 'Free'
                        : `$${provider.capabilities.costPerImage}/image`}
                    </Text>
                    <Text size={200} style={{ color: tokens.colorNeutralForeground3 }}>
                      Max: {provider.capabilities.maxWidth}x{provider.capabilities.maxHeight}
                    </Text>
                    {provider.capabilities.supportedStyles.length > 0 && (
                      <Text size={200} style={{ color: tokens.colorNeutralForeground3 }}>
                        {provider.capabilities.supportedStyles.length} styles supported
                      </Text>
                    )}
                  </>
                )}
              </div>
            </Card>
          ))}
        </div>
      </div>

      <div className={styles.section}>
        <Title3>Visual Style Settings</Title3>
        <div className={styles.formRow}>
          <Field label="Visual Style" className={styles.formField}>
            <Dropdown
              value={data.visualStyle}
              selectedOptions={[data.visualStyle]}
              onOptionSelect={(_, option) => {
                if (option.optionValue) {
                  handleStyleChange('visualStyle', option.optionValue as string);
                }
              }}
            >
              <Option value="modern">Modern</Option>
              <Option value="minimal">Minimal</Option>
              <Option value="cinematic">Cinematic</Option>
              <Option value="playful">Playful</Option>
              <Option value="professional">Professional</Option>
            </Dropdown>
          </Field>

          {availableStyles.length > 0 && (
            <Field label="Image Style" className={styles.formField}>
              <Dropdown
                placeholder="Select image style"
                value={data.imageStyle}
                selectedOptions={data.imageStyle ? [data.imageStyle] : []}
                onOptionSelect={(_, option) => {
                  if (option.optionValue) {
                    handleStyleChange('imageStyle', option.optionValue as string);
                  }
                }}
              >
                {availableStyles.map((style) => (
                  <Option key={style} value={style}>
                    {style.charAt(0).toUpperCase() + style.slice(1)}
                  </Option>
                ))}
              </Dropdown>
            </Field>
          )}
        </div>

        {advancedMode && (
          <div className={styles.formRow}>
            <Field label="Aspect Ratio" className={styles.formField}>
              <Dropdown
                value={data.imageAspectRatio || '16:9'}
                selectedOptions={[data.imageAspectRatio || '16:9']}
                onOptionSelect={(_, option) => {
                  if (option.optionValue) {
                    handleStyleChange('imageAspectRatio', option.optionValue as string);
                  }
                }}
              >
                <Option value="16:9">16:9 (Widescreen)</Option>
                <Option value="9:16">9:16 (Portrait)</Option>
                <Option value="1:1">1:1 (Square)</Option>
                <Option value="4:3">4:3 (Standard)</Option>
              </Dropdown>
            </Field>

            <Field
              label={`Image Quality: ${data.imageQuality || 80}%`}
              className={styles.formField}
            >
              <Slider
                value={data.imageQuality || 80}
                min={50}
                max={100}
                step={10}
                onChange={(_, sliderData) => handleStyleChange('imageQuality', sliderData.value)}
              />
            </Field>
          </div>
=======
  const [providers, setProviders] = useState<TtsProvider[]>([]);
  const [voices, setVoices] = useState<TtsVoice[]>([]);
  const [loadingProviders, setLoadingProviders] = useState(true);
  const [loadingVoices, setLoadingVoices] = useState(false);
  const [playingPreview, setPlayingPreview] = useState(false);
  const [audio, setAudio] = useState<HTMLAudioElement | null>(null);

  useEffect(() => {
    const fetchProviders = async () => {
      try {
        setLoadingProviders(true);
        const availableProviders = await ttsService.getAvailableProviders();
        setProviders(availableProviders);

        if (availableProviders.length > 0 && !data.voiceProvider) {
          const defaultProvider = availableProviders.find(
            (p) => p.name === 'ElevenLabs' || p.name === 'EdgeTTS'
          );
          if (defaultProvider) {
            onChange({ ...data, voiceProvider: defaultProvider.name as never });
          } else {
            onChange({ ...data, voiceProvider: availableProviders[0].name as never });
          }
        }
      } catch (error) {
        console.error('Failed to load TTS providers:', error);
      } finally {
        setLoadingProviders(false);
      }
    };

    fetchProviders();
  }, []);

  useEffect(() => {
    const fetchVoices = async () => {
      if (!data.voiceProvider) return;

      try {
        setLoadingVoices(true);
        const availableVoices = await ttsService.getVoicesForProvider(data.voiceProvider);
        setVoices(availableVoices);

        if (availableVoices.length > 0 && !data.voiceName) {
          onChange({ ...data, voiceName: availableVoices[0].name });
        }
      } catch (error) {
        console.error('Failed to load voices:', error);
        setVoices([]);
      } finally {
        setLoadingVoices(false);
      }
    };

    fetchVoices();
  }, [data.voiceProvider]);

  useEffect(() => {
    const isValid = !!(data.voiceProvider && data.voiceName && data.visualStyle);
    onValidationChange({
      isValid,
      errors: isValid ? [] : ['Please select voice and visual style'],
    });
  }, [data, onValidationChange]);

  const handlePlayPreview = useCallback(async () => {
    if (playingPreview && audio) {
      audio.pause();
      setPlayingPreview(false);
      return;
    }

    if (!data.voiceProvider || !data.voiceName) {
      return;
    }

    try {
      setPlayingPreview(true);
      const sampleText = briefData.topic
        ? `Here's a preview of my voice reading about ${briefData.topic}.`
        : 'Hello, this is a sample of my voice. How does it sound?';

      const preview = await ttsService.generatePreview({
        provider: data.voiceProvider,
        voice: data.voiceName,
        sampleText,
      });

      const audioElement = new Audio(preview.audioPath);
      audioElement.onended = () => {
        setPlayingPreview(false);
        setAudio(null);
      };
      audioElement.onerror = () => {
        setPlayingPreview(false);
        setAudio(null);
        console.error('Failed to play audio preview');
      };

      setAudio(audioElement);
      await audioElement.play();
    } catch (error) {
      console.error('Failed to generate preview:', error);
      setPlayingPreview(false);
      setAudio(null);
    }
  }, [playingPreview, audio, data.voiceProvider, data.voiceName, briefData.topic]);

  return (
    <div className={styles.container}>
      <div>
        <Title2>Voice & Style Selection</Title2>
        <Text>Configure the voice, visual style, and music for your video.</Text>
      </div>

      <div className={styles.section}>
        <Field label="Voice Provider">
          {loadingProviders ? (
            <div>
              <Spinner size="tiny" />
              <Text className={styles.loadingText}>Loading providers...</Text>
            </div>
          ) : (
            <Dropdown
              placeholder="Select a TTS provider"
              value={data.voiceProvider}
              selectedOptions={[data.voiceProvider]}
              onOptionSelect={(_, option) => {
                onChange({ ...data, voiceProvider: option.optionValue as never, voiceName: '' });
              }}
            >
              {providers.map((provider) => (
                <Option key={provider.name} value={provider.name} text={provider.name}>
                  {provider.name} ({provider.tier})
                </Option>
              ))}
            </Dropdown>
          )}
        </Field>

        {data.voiceProvider && (
          <Field label="Voice">
            {loadingVoices ? (
              <div>
                <Spinner size="tiny" />
                <Text className={styles.loadingText}>Loading voices...</Text>
              </div>
            ) : (
              <Dropdown
                placeholder="Select a voice"
                value={data.voiceName}
                selectedOptions={[data.voiceName]}
                onOptionSelect={(_, option) => {
                  onChange({ ...data, voiceName: option.optionValue as string });
                }}
                disabled={voices.length === 0}
              >
                {voices.map((voice) => (
                  <Option key={voice.name} value={voice.name} text={voice.name}>
                    {voice.name}
                    {voice.gender && ` (${voice.gender})`}
                  </Option>
                ))}
              </Dropdown>
            )}
          </Field>
        )}

        {data.voiceProvider && data.voiceName && (
          <Card className={styles.voicePreviewCard}>
            <Label>Voice Preview</Label>
            <Button
              appearance="secondary"
              icon={playingPreview ? <StopRegular /> : <PlayRegular />}
              onClick={handlePlayPreview}
              disabled={!data.voiceName}
              className={styles.previewButton}
            >
              {playingPreview ? 'Stop Preview' : 'Play Preview'}
            </Button>
          </Card>
>>>>>>> 89e16237
        )}
      </div>

      <div className={styles.section}>
<<<<<<< HEAD
        <Title3>Music Settings</Title3>
        <div className={styles.formRow}>
          <Field label="Music Genre" className={styles.formField}>
            <Dropdown
              value={data.musicGenre}
              selectedOptions={[data.musicGenre]}
              onOptionSelect={(_, option) => {
                if (option.optionValue) {
                  handleStyleChange('musicGenre', option.optionValue as string);
                }
=======
        <Field label="Visual Style">
          <Dropdown
            placeholder="Select visual style"
            value={data.visualStyle}
            selectedOptions={[data.visualStyle]}
            onOptionSelect={(_, option) => {
              onChange({ ...data, visualStyle: option.optionValue as never });
            }}
          >
            <Option value="modern">Modern</Option>
            <Option value="minimal">Minimal</Option>
            <Option value="cinematic">Cinematic</Option>
            <Option value="playful">Playful</Option>
            <Option value="professional">Professional</Option>
          </Dropdown>
        </Field>
      </div>

      {advancedMode && (
        <div className={styles.section}>
          <Field label="Music Genre">
            <Dropdown
              placeholder="Select music genre"
              value={data.musicGenre}
              selectedOptions={[data.musicGenre]}
              onOptionSelect={(_, option) => {
                onChange({ ...data, musicGenre: option.optionValue as never });
>>>>>>> 89e16237
              }}
            >
              <Option value="ambient">Ambient</Option>
              <Option value="upbeat">Upbeat</Option>
              <Option value="dramatic">Dramatic</Option>
              <Option value="none">None</Option>
            </Dropdown>
          </Field>
        </div>
<<<<<<< HEAD
      </div>
=======
      )}
>>>>>>> 89e16237
    </div>
  );
};<|MERGE_RESOLUTION|>--- conflicted
+++ resolved
@@ -1,5 +1,4 @@
 import {
-<<<<<<< HEAD
   makeStyles,
   tokens,
   Title2,
@@ -14,21 +13,6 @@
   Spinner,
 } from '@fluentui/react-components';
 import { CheckmarkCircle24Regular, ErrorCircle24Regular } from '@fluentui/react-icons';
-=======
-  Title2,
-  Text,
-  Field,
-  Label,
-  Dropdown,
-  Option,
-  Button,
-  makeStyles,
-  tokens,
-  Spinner,
-  Card,
-} from '@fluentui/react-components';
-import { PlayRegular, StopRegular } from '@fluentui/react-icons';
->>>>>>> 89e16237
 import { useEffect, useState, useCallback } from 'react';
 import type { FC } from 'react';
 import { ttsService } from '../../../services/ttsService';
@@ -102,51 +86,13 @@
   onValidationChange: (validation: StepValidation) => void;
 }
 
-<<<<<<< HEAD
 export const StyleSelection: FC<StyleSelectionProps> = ({
   data,
-=======
-const useStyles = makeStyles({
-  container: {
-    display: 'flex',
-    flexDirection: 'column',
-    gap: tokens.spacingVerticalL,
-  },
-  section: {
-    display: 'flex',
-    flexDirection: 'column',
-    gap: tokens.spacingVerticalM,
-  },
-  fieldRow: {
-    display: 'grid',
-    gridTemplateColumns: '1fr 1fr',
-    gap: tokens.spacingHorizontalM,
-  },
-  voicePreviewCard: {
-    padding: tokens.spacingVerticalM,
-    display: 'flex',
-    flexDirection: 'column',
-    gap: tokens.spacingVerticalS,
-  },
-  previewButton: {
-    width: 'fit-content',
-  },
-  loadingText: {
-    color: tokens.colorNeutralForeground3,
-    fontSize: tokens.fontSizeBase200,
-  },
-});
-
-export const StyleSelection: FC<StyleSelectionProps> = ({
-  data,
-  briefData,
->>>>>>> 89e16237
   advancedMode,
   onChange,
   onValidationChange,
 }) => {
   const styles = useStyles();
-<<<<<<< HEAD
   const visualsClient = getVisualsClient();
   const [providers, setProviders] = useState<VisualProvider[]>([]);
   const [availableStyles, setAvailableStyles] = useState<string[]>([]);
@@ -423,194 +369,10 @@
               />
             </Field>
           </div>
-=======
-  const [providers, setProviders] = useState<TtsProvider[]>([]);
-  const [voices, setVoices] = useState<TtsVoice[]>([]);
-  const [loadingProviders, setLoadingProviders] = useState(true);
-  const [loadingVoices, setLoadingVoices] = useState(false);
-  const [playingPreview, setPlayingPreview] = useState(false);
-  const [audio, setAudio] = useState<HTMLAudioElement | null>(null);
-
-  useEffect(() => {
-    const fetchProviders = async () => {
-      try {
-        setLoadingProviders(true);
-        const availableProviders = await ttsService.getAvailableProviders();
-        setProviders(availableProviders);
-
-        if (availableProviders.length > 0 && !data.voiceProvider) {
-          const defaultProvider = availableProviders.find(
-            (p) => p.name === 'ElevenLabs' || p.name === 'EdgeTTS'
-          );
-          if (defaultProvider) {
-            onChange({ ...data, voiceProvider: defaultProvider.name as never });
-          } else {
-            onChange({ ...data, voiceProvider: availableProviders[0].name as never });
-          }
-        }
-      } catch (error) {
-        console.error('Failed to load TTS providers:', error);
-      } finally {
-        setLoadingProviders(false);
-      }
-    };
-
-    fetchProviders();
-  }, []);
-
-  useEffect(() => {
-    const fetchVoices = async () => {
-      if (!data.voiceProvider) return;
-
-      try {
-        setLoadingVoices(true);
-        const availableVoices = await ttsService.getVoicesForProvider(data.voiceProvider);
-        setVoices(availableVoices);
-
-        if (availableVoices.length > 0 && !data.voiceName) {
-          onChange({ ...data, voiceName: availableVoices[0].name });
-        }
-      } catch (error) {
-        console.error('Failed to load voices:', error);
-        setVoices([]);
-      } finally {
-        setLoadingVoices(false);
-      }
-    };
-
-    fetchVoices();
-  }, [data.voiceProvider]);
-
-  useEffect(() => {
-    const isValid = !!(data.voiceProvider && data.voiceName && data.visualStyle);
-    onValidationChange({
-      isValid,
-      errors: isValid ? [] : ['Please select voice and visual style'],
-    });
-  }, [data, onValidationChange]);
-
-  const handlePlayPreview = useCallback(async () => {
-    if (playingPreview && audio) {
-      audio.pause();
-      setPlayingPreview(false);
-      return;
-    }
-
-    if (!data.voiceProvider || !data.voiceName) {
-      return;
-    }
-
-    try {
-      setPlayingPreview(true);
-      const sampleText = briefData.topic
-        ? `Here's a preview of my voice reading about ${briefData.topic}.`
-        : 'Hello, this is a sample of my voice. How does it sound?';
-
-      const preview = await ttsService.generatePreview({
-        provider: data.voiceProvider,
-        voice: data.voiceName,
-        sampleText,
-      });
-
-      const audioElement = new Audio(preview.audioPath);
-      audioElement.onended = () => {
-        setPlayingPreview(false);
-        setAudio(null);
-      };
-      audioElement.onerror = () => {
-        setPlayingPreview(false);
-        setAudio(null);
-        console.error('Failed to play audio preview');
-      };
-
-      setAudio(audioElement);
-      await audioElement.play();
-    } catch (error) {
-      console.error('Failed to generate preview:', error);
-      setPlayingPreview(false);
-      setAudio(null);
-    }
-  }, [playingPreview, audio, data.voiceProvider, data.voiceName, briefData.topic]);
-
-  return (
-    <div className={styles.container}>
-      <div>
-        <Title2>Voice & Style Selection</Title2>
-        <Text>Configure the voice, visual style, and music for your video.</Text>
-      </div>
-
-      <div className={styles.section}>
-        <Field label="Voice Provider">
-          {loadingProviders ? (
-            <div>
-              <Spinner size="tiny" />
-              <Text className={styles.loadingText}>Loading providers...</Text>
-            </div>
-          ) : (
-            <Dropdown
-              placeholder="Select a TTS provider"
-              value={data.voiceProvider}
-              selectedOptions={[data.voiceProvider]}
-              onOptionSelect={(_, option) => {
-                onChange({ ...data, voiceProvider: option.optionValue as never, voiceName: '' });
-              }}
-            >
-              {providers.map((provider) => (
-                <Option key={provider.name} value={provider.name} text={provider.name}>
-                  {provider.name} ({provider.tier})
-                </Option>
-              ))}
-            </Dropdown>
-          )}
-        </Field>
-
-        {data.voiceProvider && (
-          <Field label="Voice">
-            {loadingVoices ? (
-              <div>
-                <Spinner size="tiny" />
-                <Text className={styles.loadingText}>Loading voices...</Text>
-              </div>
-            ) : (
-              <Dropdown
-                placeholder="Select a voice"
-                value={data.voiceName}
-                selectedOptions={[data.voiceName]}
-                onOptionSelect={(_, option) => {
-                  onChange({ ...data, voiceName: option.optionValue as string });
-                }}
-                disabled={voices.length === 0}
-              >
-                {voices.map((voice) => (
-                  <Option key={voice.name} value={voice.name} text={voice.name}>
-                    {voice.name}
-                    {voice.gender && ` (${voice.gender})`}
-                  </Option>
-                ))}
-              </Dropdown>
-            )}
-          </Field>
         )}
-
-        {data.voiceProvider && data.voiceName && (
-          <Card className={styles.voicePreviewCard}>
-            <Label>Voice Preview</Label>
-            <Button
-              appearance="secondary"
-              icon={playingPreview ? <StopRegular /> : <PlayRegular />}
-              onClick={handlePlayPreview}
-              disabled={!data.voiceName}
-              className={styles.previewButton}
-            >
-              {playingPreview ? 'Stop Preview' : 'Play Preview'}
-            </Button>
-          </Card>
->>>>>>> 89e16237
-        )}
-      </div>
-
-      <div className={styles.section}>
-<<<<<<< HEAD
+      </div>
+
+      <div className={styles.section}>
         <Title3>Music Settings</Title3>
         <div className={styles.formRow}>
           <Field label="Music Genre" className={styles.formField}>
@@ -621,35 +383,6 @@
                 if (option.optionValue) {
                   handleStyleChange('musicGenre', option.optionValue as string);
                 }
-=======
-        <Field label="Visual Style">
-          <Dropdown
-            placeholder="Select visual style"
-            value={data.visualStyle}
-            selectedOptions={[data.visualStyle]}
-            onOptionSelect={(_, option) => {
-              onChange({ ...data, visualStyle: option.optionValue as never });
-            }}
-          >
-            <Option value="modern">Modern</Option>
-            <Option value="minimal">Minimal</Option>
-            <Option value="cinematic">Cinematic</Option>
-            <Option value="playful">Playful</Option>
-            <Option value="professional">Professional</Option>
-          </Dropdown>
-        </Field>
-      </div>
-
-      {advancedMode && (
-        <div className={styles.section}>
-          <Field label="Music Genre">
-            <Dropdown
-              placeholder="Select music genre"
-              value={data.musicGenre}
-              selectedOptions={[data.musicGenre]}
-              onOptionSelect={(_, option) => {
-                onChange({ ...data, musicGenre: option.optionValue as never });
->>>>>>> 89e16237
               }}
             >
               <Option value="ambient">Ambient</Option>
@@ -659,11 +392,7 @@
             </Dropdown>
           </Field>
         </div>
-<<<<<<< HEAD
-      </div>
-=======
-      )}
->>>>>>> 89e16237
+      </div>
     </div>
   );
 };
--- conflicted
+++ resolved
@@ -134,31 +134,6 @@
     public DbSet<SystemConfigurationEntity> SystemConfigurations { get; set; } = null!;
 
     /// <summary>
-<<<<<<< HEAD
-    /// System users
-    /// </summary>
-    public DbSet<UserEntity> Users { get; set; } = null!;
-
-    /// <summary>
-    /// User roles
-    /// </summary>
-    public DbSet<RoleEntity> Roles { get; set; } = null!;
-
-    /// <summary>
-    /// User role assignments
-    /// </summary>
-    public DbSet<UserRoleEntity> UserRoles { get; set; } = null!;
-
-    /// <summary>
-    /// User quotas and usage tracking
-    /// </summary>
-    public DbSet<UserQuotaEntity> UserQuotas { get; set; } = null!;
-
-    /// <summary>
-    /// Audit logs for administrative and security events
-    /// </summary>
-    public DbSet<AuditLogEntity> AuditLogs { get; set; } = null!;
-=======
     /// Media library items
     /// </summary>
     public DbSet<MediaEntity> MediaItems { get; set; } = null!;
@@ -182,7 +157,6 @@
     /// Upload sessions for chunked uploads
     /// </summary>
     public DbSet<UploadSessionEntity> UploadSessions { get; set; } = null!;
->>>>>>> b5433712
 
     protected override void OnModelCreating(ModelBuilder modelBuilder)
     {
@@ -355,100 +329,6 @@
             });
         });
 
-<<<<<<< HEAD
-        // Configure UserEntity
-        modelBuilder.Entity<UserEntity>(entity =>
-        {
-            entity.HasKey(e => e.Id);
-            entity.HasIndex(e => e.Username).IsUnique();
-            entity.HasIndex(e => e.Email).IsUnique();
-            entity.HasIndex(e => e.IsActive);
-            entity.HasIndex(e => e.IsSuspended);
-            entity.HasIndex(e => e.CreatedAt);
-        });
-
-        // Configure RoleEntity
-        modelBuilder.Entity<RoleEntity>(entity =>
-        {
-            entity.HasKey(e => e.Id);
-            entity.HasIndex(e => e.Name).IsUnique();
-            entity.HasIndex(e => e.NormalizedName).IsUnique();
-            entity.HasIndex(e => e.IsSystemRole);
-
-            // Seed default roles
-            entity.HasData(
-                new RoleEntity
-                {
-                    Id = "role-admin",
-                    Name = "Administrator",
-                    NormalizedName = "ADMINISTRATOR",
-                    Description = "Full system access",
-                    IsSystemRole = true,
-                    Permissions = @"[""admin.full_access"",""users.manage"",""config.write"",""audit.view""]",
-                    CreatedAt = DateTime.UtcNow,
-                    UpdatedAt = DateTime.UtcNow
-                },
-                new RoleEntity
-                {
-                    Id = "role-user",
-                    Name = "User",
-                    NormalizedName = "USER",
-                    Description = "Standard user access",
-                    IsSystemRole = true,
-                    Permissions = @"[""projects.manage"",""videos.create"",""assets.manage""]",
-                    CreatedAt = DateTime.UtcNow,
-                    UpdatedAt = DateTime.UtcNow
-                },
-                new RoleEntity
-                {
-                    Id = "role-viewer",
-                    Name = "Viewer",
-                    NormalizedName = "VIEWER",
-                    Description = "Read-only access",
-                    IsSystemRole = true,
-                    Permissions = @"[""projects.view"",""videos.view""]",
-                    CreatedAt = DateTime.UtcNow,
-                    UpdatedAt = DateTime.UtcNow
-                }
-            );
-        });
-
-        // Configure UserRoleEntity
-        modelBuilder.Entity<UserRoleEntity>(entity =>
-        {
-            entity.HasKey(e => new { e.UserId, e.RoleId });
-            entity.HasOne(e => e.User)
-                .WithMany(u => u.UserRoles)
-                .HasForeignKey(e => e.UserId)
-                .OnDelete(DeleteBehavior.Cascade);
-            entity.HasOne(e => e.Role)
-                .WithMany(r => r.UserRoles)
-                .HasForeignKey(e => e.RoleId)
-                .OnDelete(DeleteBehavior.Cascade);
-        });
-
-        // Configure UserQuotaEntity
-        modelBuilder.Entity<UserQuotaEntity>(entity =>
-        {
-            entity.HasKey(e => e.Id);
-            entity.HasIndex(e => e.UserId).IsUnique();
-            entity.HasOne(e => e.User)
-                .WithOne(u => u.Quota)
-                .HasForeignKey<UserQuotaEntity>(e => e.UserId)
-                .OnDelete(DeleteBehavior.Cascade);
-        });
-
-        // Configure AuditLogEntity
-        modelBuilder.Entity<AuditLogEntity>(entity =>
-        {
-            entity.HasKey(e => e.Id);
-            entity.HasIndex(e => e.Timestamp);
-            entity.HasIndex(e => e.UserId);
-            entity.HasIndex(e => e.Action);
-            entity.HasIndex(e => e.ResourceType);
-            entity.HasIndex(e => new { e.UserId, e.Timestamp });
-            entity.HasIndex(e => new { e.Action, e.Timestamp });
-=======
         // Configure MediaEntity
         modelBuilder.Entity<MediaEntity>(entity =>
         {
@@ -511,7 +391,6 @@
             entity.HasKey(e => e.Id);
             entity.HasIndex(e => e.ExpiresAt);
             entity.HasIndex(e => e.CreatedAt);
->>>>>>> b5433712
         });
 
         // Apply global query filters for soft delete
